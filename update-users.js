(function() {
var setup = require('./setup'),
    _ = require('sequelize').Utils._;

var config = setup.config,
    twitter = setup.twitter,
    logger = setup.logger,
    sequelize = setup.sequelize,
    accessToken = config.defaultAccessToken,
    accessTokenSecret = config.defaultAccessTokenSecret,
    BtUser = setup.BtUser,
    TwitterUser = setup.TwitterUser,
    BlockBatch = setup.BlockBatch,
    Block = setup.Block;

/**
 * Find TwitterUsers needing update, look them up on Twitter, and store in
 * database. A user needs update if it's just been inserted (no screen name)
 * or if it hasn't been updated in a day.
 */
function findAndUpdateUsers() {
  TwitterUser
    .findAll({
      where: sequelize.and(
        { deactivatedAt: null },
        sequelize.or(
          { screen_name: null },
          'updatedAt < (now() - INTERVAL 1 DAY)')),
      limit: 100
    }).error(function(err) {
      logger.error(err);
    }).success(function(users) {
      if (users.length > 0) {
        var uids = _.pluck(users, 'uid');
        twitter.users('lookup', {
            skip_status: 1,
            user_id: uids.join(',')
          },
          accessToken, accessTokenSecret,
          updateUsers.bind(null, uids));
      }
    });
}

/**
 * Find deactivated BtUsers and re-verify their credentials to see if they've
 * been reactivated.
 */
function reactivateBtUsers() {
  BtUser
    .findAll({
      where: 'deactivatedAt is not null'
    }).error(function(err) {
      logger.error(err);
    }).success(function(btUsers) {
      btUsers.forEach(function (btUser) {
        btUser.verifyCredentials();
      });
    });
}

/**
 * Mark the given TwitterUser deactivated (i.e. suspended, deactivated, or
 * deleted). Note this is slightly different from deactivation of BtUsers
 * because it doesn't include revocation.
 *
 * TODO: Periodically scan deactivated TwitterUsers for reactivation. This is a
 * little trickier than reactivateBtUsers because we expect to have a much
 * larger number of these, enough that we're likely to run into issues with
 * number of outstanding requests and rate limits. One possible approach:
 * have a fast scan for recently-deactivated TwitterUsers and a slow scan for
 * older ones. The slow scan can use offset/limit to iterate through the users.
 *
 * @param {string} uid User to delete.
 */
function deactivateTwitterUser(uid) {
  TwitterUser.find(uid).error(function(err) {
    logger.error(err);
  }).success(function(twitterUser) {
    twitterUser.deactivatedAt = new Date();
    twitterUser.save().error(function(err) {
      logger.error(err);
    }).success(function(twitterUser) {
      logger.debug('Deactivated user', twitterUser.screen_name, uid);
    });
  });
}

/**
 * Given a user lookup API response from Twitter, store the user into the DB.
 * @param {Array.<string>} uids Array of uids that were requested.
 * @param {Object} err Error return by Twitter API, if any.
 * @param {Array.<Object>} response List of JSON User objects as defined by the
 *   Twitter API. https://dev.twitter.com/docs/platform-objects/users
 */
function updateUsers(uids, err, response) {
  if (err) {
    if (err.statusCode === 429) {
      logger.warn('Rate limited.');
    } else if (err.statusCode === 404) {
      // When none of the users in a lookup are available (i.e. they are all
      // suspended or deleted), Twitter returns 404. Delete all of them.
      logger.warn('Twitter returned 404 to /users/lookup, deleting',
        uids.length, 'users');
      uids.forEach(deactivateTwitterUser);
    } else {
      logger.error(err);
    }
    return;
  }
  logger.info('Got /users/lookup response size', response.length,
    'for', uids.length, 'uids');

  // When a user is suspended, deactivated, or deleted, Twitter will simply not
  // return that user object in the response. Delete those users so they don't
  // clog future lookup attempts.
  var indexedResponses = _.indexBy(response, 'id_str');
  uids.forEach(function(uid) {
    if (indexedResponses[uid]) {
      storeUser(indexedResponses[uid]);
    } else {
      logger.warn('Did not find uid', uid, 'probably suspended. Deleting.');
      deactivateTwitterUser(uid);
    }
  });
}

/**
 * Store a single user into the DB. If the user was marked deactivated,
 * reactivate them.
 * @param {Object} twitterUserResponse A JSON User object as defined by the
 *   Twitter API. https://dev.twitter.com/docs/platform-objects/users
 */
function storeUser(twitterUserResponse) {
  TwitterUser
    .findOrCreate({ uid: twitterUserResponse.id_str })
    .error(function(err) {
      logger.error(err);
    }).success(function(user, created) {
      user = _.extend(user, twitterUserResponse);
      user.deactivatedAt = null;
      // In general we want to write the user to DB so updatedAt gets bumped,
      // so we know not to bother refreshing the user for a day. However, during
      // startup of stream.js when we replay recent mentions, we receive a lot
      // of 'incidental' user objects. We don't want to flood the TwitterUsers
      // DB with writes during startup, so we skip writing to the DB if the user
      // was updated in the last 5 seconds.
      if (user.changed() || (new Date() - user.updatedAt) > 5000 /* ms */) {
        user.save()
          .error(function(err) {
            logger.error(err);
          }).success(function(user) {
            if (created) {
              logger.debug('Created user', user.screen_name, user.id_str);
            } else {
              logger.debug('Updated user', user.screen_name, user.id_str);
            }
          });
      } else {
        logger.debug('Skipping update for', user.screen_name, user.id_str);
      }
    });
}

module.exports = {
  findAndUpdateUsers: findAndUpdateUsers,
  storeUser: storeUser
};

if (require.main === module) {
  findAndUpdateUsers();
  // Poll for more users to update every 2 seconds.
  setInterval(findAndUpdateUsers, 2000);
  // Poll for reactivated users every hour.
<<<<<<< HEAD
  setInterval(reactivateBtUsers, 60 * 60 * 1000);
}
=======
  setInterval(reactivateUsers, 60 * 60 * 1000);
}
})();
>>>>>>> cb2f90e0
<|MERGE_RESOLUTION|>--- conflicted
+++ resolved
@@ -172,11 +172,6 @@
   // Poll for more users to update every 2 seconds.
   setInterval(findAndUpdateUsers, 2000);
   // Poll for reactivated users every hour.
-<<<<<<< HEAD
   setInterval(reactivateBtUsers, 60 * 60 * 1000);
 }
-=======
-  setInterval(reactivateUsers, 60 * 60 * 1000);
-}
-})();
->>>>>>> cb2f90e0
+})();