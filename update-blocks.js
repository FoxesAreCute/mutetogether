'use strict';
(function() {
var twitterAPI = require('node-twitter-api'),
    Q = require('q'),
    fs = require('fs'),
    tls = require('tls'),
    upnode = require('upnode'),
    /** @type{Function|null} */ timeago = require('timeago'),
    _ = require('sequelize').Utils._,
    setup = require('./setup'),
    subscriptions = require('./subscriptions'),
    updateUsers = require('./update-users');

var twitter = setup.twitter,
    logger = setup.logger,
    configDir = setup.configDir,
    BtUser = setup.BtUser,
    TwitterUser = setup.TwitterUser,
    Action = setup.Action,
    BlockBatch = setup.BlockBatch,
    Block = setup.Block;

var ONE_DAY_IN_MILLIS = 86400 * 1000;

/**
 * Find a user who hasn't had their blocks updated recently and update them.
 */
function findAndUpdateBlocks() {
  return BtUser.find({
    where: ["(updatedAt < DATE_SUB(NOW(), INTERVAL 1 DAY) OR updatedAt IS NULL) AND deactivatedAt IS NULL"],
    order: 'BtUsers.updatedAt ASC'
  }).then(function(user) {
    // Gracefully exit function if no BtUser matches criteria above.
    if (user === null) {
      return Q.reject("No users need blocks updated at this time.");
    } else {
      // HACK: mark the user as updated. This allows us to iterate through the
      // BtUsers table looking for users that haven't had their blocks updated
      // recently, instead of having to iterate on a join of BlockBatches with
      // BtUsers.
      user.updatedAt = new Date();
      // We structure this as a second fetch rather than using sequelize's include
      // functionality, because ordering inside nested selects doesn't appear to
      // work (https://github.com/sequelize/sequelize/issues/2121).
      return [user.save(), user.getBlockBatches({
        // Get the latest BlockBatch for the user and skip if < 1 day old.
        // Note: We count even incomplete BlockBatches towards being 'recently
        // updated'. This prevents the setInterval from repeatedly initiating
        // block fetches for the same user, because the first block fetch will
        // create an up-to-date BlockBatch immediately (even though it will take
        // some time to fill it and mark it complete).
        limit: 1,
        order: 'updatedAt desc'
      })];
    }
  }).spread(function(user, batches) {
    if (batches && batches.length > 0) {
      var batch = batches[0];
      logger.debug('User', user.uid, 'has updated blocks from',
        timeago(new Date(batch.createdAt)));
      if ((new Date() - new Date(batch.createdAt)) > ONE_DAY_IN_MILLIS) {
        return updateBlocks(user);
      } else {
        return Q.resolve(null);
      }
    } else {
      logger.warn('User', user.uid, 'has no updated blocks ever.');
      return updateBlocks(user);
    }
  }).catch(function(err) {
    logger.error(err);
  });
}

var activeFetches = {};

function updateBlocksForUid(uid) {
  logger.info('Updating blocks for uid', uid);
  return BtUser.find(uid).then(updateBlocks).catch(function (err) {
    logger.error(err);
  });
}

/**
 * For a given BtUser, fetch all current blocks and store in DB.
 *
 * @param {BtUser} user The user whose blocks we want to fetch.
 */
function updateBlocks(user) {
  // Don't create multiple pending block update requests at the same time.
  if (activeFetches[user.uid]) {
    logger.info('User', user, 'already updating, skipping duplicate. Status:',
      activeFetches[user.uid].inspect());
    return Q.resolve(null);
  } else {
    logger.info('Updating blocks for', user);
  }

  /**
   * For a given BtUser, fetch all current blocks and store in DB.
   *
   * @param {BtUser} user The user whose blocks we want to fetch.
   * @param {BlockBatch|null} blockBatch The current block batch in which we will
   *   store the blocks. Null for the first fetch, set after successful first
   *   request.
   * @param {string|null} cursor When cursoring, the current cursor for the
   *   Twitter API.
   */
  function fetchAndStoreBlocks(user, blockBatch, cursor) {
    // A function that can simply be called again to run this once more with an
    // updated cursor.
    var getMore = fetchAndStoreBlocks.bind(null, user, blockBatch);
    var currentCursor = cursor || '-1';
    return Q.ninvoke(twitter,
      'blocks', 'ids', {
        // Stringify ids is very important, or we'll get back numeric ids that
        // will get subtly mangled by JS.
        stringify_ids: true,
        cursor: currentCursor
      },
      user.access_token,
      user.access_token_secret
    ).then(function(results) {
      // Lazily create a BlockBatch after Twitter responds successfully. Avoids
      // creating excess BlockBatches only to get rate limited.
      if (!blockBatch) {
        return BlockBatch.create({
          source_uid: user.uid,
          size: 0
        }).then(function(createdBlockBatch) {
          blockBatch = createdBlockBatch;
          return handleIds(blockBatch, currentCursor, results[0]);
        });
      } else {
        return handleIds(blockBatch, currentCursor, results[0]);
      }
    }).then(function(nextCursor) {
      // Check whether we're done or need to grab the items at the next cursor.
      if (nextCursor === '0') {
        return finalizeBlockBatch(blockBatch);
      } else {
        logger.debug('Batch', blockBatch.id, 'cursoring', nextCursor);
        return fetchAndStoreBlocks(user, blockBatch, nextCursor);
      }
    }).catch(function (err) {
      if (err.statusCode === 429) {
        // The rate limit for /blocks/ids is 15 requests per 15 minute window.
        // Since the endpoint returns up to 5,000 users, that means users with
        // greater than 15 * 5,000 = 75,000 blocks will always get rate limited
        // when we try to update blocks. So we have to remember state and keep
        // trying after a delay to let the rate limit expire.
        if (!blockBatch) {
          // If we got rate limited on the very first request, when we haven't
          // yet created a blockBatch object, don't bother retrying, just finish
          // now.
          logger.info('Rate limited /blocks/ids', user);
          return Q.resolve(null);
        } else {
          logger.info('Rate limited /blocks/ids', user, 'batch',
            blockBatch.id, 'Trying again in 15 minutes.');
          return Q.delay(15 * 60 * 1000)
            .then(function() {
              return fetchAndStoreBlocks(user, blockBatch, currentCursor);
            });
        }
      } else {
        logger.error('Error /blocks/ids', err.statusCode, err.data, err);
        return Q.resolve(null);
      }
    });
  }

  var fetchPromise = fetchAndStoreBlocks(user, null, null);
  // Remember there is a fetch running for a user so we don't overlap.
  activeFetches[user.uid] = fetchPromise;
  // Once the promise resolves, success or failure, delete the entry in
  // activeFetches so future fetches can proceed.
  fetchPromise.then(function() {
    logger.info('Deleting activeFetches[', user, '].');
    delete activeFetches[user.uid];
  }).catch(function() {
    logger.info('Error, deleting activeFetches[', user, '].');
    delete activeFetches[user.uid];
  });

  return fetchPromise;
}

/**
 * Given results from Twitter, store as appropriate.
 * @param {BlockBatch|null} blockBatch BlockBatch to add blocks to. Null for the
 *   first batch, set if cursoring is needed.
 * @param {string} currentCursor
 * @param {Object} results
 */
function handleIds(blockBatch, currentCursor, results) {
  // Update the current cursor stored with the blockBatch.
  blockBatch.currentCursor = currentCursor;
  blockBatch.size += results.ids.length;
  var blockBatchPromise = blockBatch.save();

  // Now we create block entries for all the blocked ids. Note: setting
  // BlockBatchId explicitly here doesn't show up in the documentation,
  // but it seems to work.
  var blocksToCreate = results.ids.map(function(id) {
    return {
      sink_uid: id,
      BlockBatchId: blockBatch.id
    };
  });
  var blockPromise = Block.bulkCreate(blocksToCreate);

  return Q.all([blockBatchPromise, blockPromise])
    .then(function() {
      return Q.resolve(results.next_cursor_str);
    });
}

function finalizeBlockBatch(blockBatch) {
  logger.info('Finished fetching blocks for user', blockBatch.source_uid,
    'batch', blockBatch.id);
  // Mark the BlockBatch as complete and save that bit.
  blockBatch.complete = true;
  return blockBatch
    .save()
    .then(function(blockBatch) {
      diffBatchWithPrevious(blockBatch);
      // Prune older BlockBatches for this user from the DB.
      destroyOldBlocks(blockBatch.source_uid);
      return Q.resolve(blockBatch);
    });
}

/**
 * Given a list of uids newly observed, add them to the TwitterUsers table in
 * case they are not currently there. This triggers update-users.js to fetch
 * data about that uid, like screen name and display name.
 * @param {Array.<string>} idList A list of stringified Twitter uids.
 */
function addIdsToTwitterUsers(idList) {
  return TwitterUser.bulkCreate(idList.map(function(id) {
    return {uid: id};
  }), {
    // Use ignoreDuplicates so we don't overwrite already fleshed-out users.
    ignoreDuplicates: true
  });
}

/**
 * Compare a BlockBatch with the immediately previous completed BlockBatch
 * for the same uid. Generate Actions with cause = external from the result.
 * @param {BlockBatch} currentBatch The batch to compare to its previous batch.
 */
function diffBatchWithPrevious(currentBatch) {
  var source_uid = currentBatch.source_uid;
  BlockBatch.findAll({
    where: {
      source_uid: source_uid,
      id: { lte: currentBatch.id },
      complete: true
    },
    order: 'id DESC',
    limit: 2
  }).then(function(batches) {
    if (batches && batches.length === 2) {
      var oldBatch = batches[1];
      var currentBlocks = [];
      var oldBlocks = [];
      currentBatch.getBlocks().then(function(blocks) {
        currentBlocks = blocks;
        return oldBatch.getBlocks();
      }).then(function(blocks) {
        oldBlocks = blocks;
        logger.debug('Current batch size', currentBlocks.length,
          'old', oldBlocks.length, 'ids', batches[0].id, batches[1].id);
        var currentBlockIds = _.pluck(currentBlocks, 'sink_uid');
        var oldBlockIds = _.pluck(oldBlocks, 'sink_uid');
        var start = process.hrtime();
        var addedBlockIds = _.difference(currentBlockIds, oldBlockIds);
        var removedBlockIds = _.difference(oldBlockIds, currentBlockIds);
        var elapsedMs = process.hrtime(start)[1] / 1000000;
        logger.debug('Block diff for', source_uid,
          'added:', addedBlockIds, 'removed:', removedBlockIds,
          'current size:', currentBlockIds.length,
<<<<<<< HEAD
          'time:', elapsed);
        var actionPromises = addedBlockIds.map(function(sink_uid) {
          return recordAction(source_uid, sink_uid, Action.BLOCK);
        });
        // Enqueue blocks and unblocks for subscribing users.
        // TODO: use allSettled so even if some fail, we still fanout the rest
        Q.all(actionPromises, function(actions) {
          // Actions are not recorded if they already exist, i.e. are not
          // external actions. Those come back as null; ignore them.
          recordedActions = _.filter(actions, null);
          if (recordedActions.length > 0) {
            return subscriptions.fanoutActions(recordedActions);
          }
=======
          'msecs:', Math.round(elapsedMs));
        addedBlockIds.forEach(function(sink_uid) {
          recordAction(source_uid, sink_uid, Action.BLOCK);
>>>>>>> 6e03f0e5
        });
        // Make sure any new ids are in the TwitterUsers table.
        addIdsToTwitterUsers(addedBlockIds);
        recordUnblocksUnlessDeactivated(source_uid, removedBlockIds);
      });
    } else {
      logger.warn('Insufficient block batches to diff.');
      // If it's the first block fetch for this user, make sure all the blocked
      // uids are in TwitterUsers.
      if (currentBatch) {
        return currentBatch.getBlocks().then(function(blocks) {
          return addIdsToTwitterUsers(_.pluck(blocks, 'sink_uid'));
        });
      } else {
        return Q.resolve(null);
      }
    }
  }).catch(function(err) {
    logger.error(err);
  });
}

/**
 * For a list of sink_uids that disappeared from a user's /blocks/ids, check them
 * all for deactivation. If they were deactivated, that is probably why they
 * disappeared from /blocks/ids, rather than an unblock.
 * If they were not deactivated, go ahead and record an unblock in the Actions
 * table.
 *
 * Note: We don't do this check for blocks, which leads to a bit of asymmetry:
 * if an account deactivates and reactivates, there will be an external block entry
 * in Actions but no corresponding external unblock. This is fine. The main
 * reason we care about not recording unblocks for accounts that were really just
 * deactivated is to avoid triggering unblock/reblock waves for subscribers when
 * a shared block list includes accounts that frequently deactivate / reactivate.
 * Also, part of the product spec for shared block lists is that blocked users
 * remain on shared lists even if they deactivate.
 *
 * @param {string} source_uid Uid of user doing the unblocking.
 * @param {Array.<string>} sink_uids List of uids that disappeared from a user's
 *   /blocks/ids.
 */
function recordUnblocksUnlessDeactivated(source_uid, sink_uids) {
  // Use credentials from the source_uid to check for unblocks. We could use the
  // defaultAccessToken, but there's a much higher chance of that token being
  // rate limited for user lookups, causes us to miss unblocks.
  BtUser.find(source_uid)
    .then(function(user) {
      if (!user) {
        return Q.reject("No user found for " + source_uid);
      }
      while (sink_uids.length > 0) {
        // Pop 100 uids off of the list.
        var uidsToQuery = sink_uids.splice(0, 100);
        twitter.users('lookup', {
            skip_status: 1,
            user_id: uidsToQuery.join(',')
          },
          user.access_token, user.access_token_secret,
          function(err, response) {
            if (err && err.statusCode === 404) {
              logger.info('All unblocked users deactivated, ignoring unblocks.');
            } else if (err) {
              logger.error('Error /users/lookup', err.statusCode, err.data, err,
                'ignoring', uidsToQuery.length, 'unblocks');
            } else {
              // If a uid was present in the response, the user is not deactivated,
              // so go ahead and record it as an unblock.
              var indexedResponses = _.indexBy(response, 'id_str');
              uidsToQuery.forEach(function(sink_uid) {
                if (indexedResponses[sink_uid]) {
                  recordAction(source_uid, sink_uid, Action.UNBLOCK);
                }
              });
            }
          });
      }
    }).catch(function(err) {
      logger.error(err);
    });
}

/**
 * For a given BtUser, remove all but 4 most recent batches of blocks.
 *
 * @param {String} userId The uid for the BtUser whose blocks we want to trim.
 */
function destroyOldBlocks(userId) {
  BlockBatch.findAll({
    where: {
      source_uid: userId
    },
    offset: 4,
    order: 'id DESC'
  }).then(function(blockBatches) {
    if (blockBatches && blockBatches.length > 0) {
      return BlockBatch.destroy({
        id: {
          in: _.pluck(blockBatches, 'id')
        }
      })
    } else {
      return Q.resolve(0);
    }
  }).then(function(destroyedCount) {
    logger.info('Trimmed', destroyedCount, 'old BlockBatches for', userId);
  }).catch(function(err) {
    logger.error(err);
  });
}

/**
 * Given an observed block or unblock, possibly record it in the Actions table.
 * The block or unblock may have shown up because the user actually blocked or
 * unblocked someone in the Twitter app, or it may have shown up because Block
 * Together recently executed a block or unblock action. In the latter case we
 * don't want to record a duplicate in the Actions table; The existing record,
 * in 'done' state, tells the whole story. So we check for such past actions and
 * don't record a new action if they exist.
 *
 * @return {Promise.<Action|null>} createdAction If the action was indeed
 *   externally triggered and we recorded it, the action created. Otherwise null.
 */
function recordAction(source_uid, sink_uid, type) {
  // Most of the contents of the action to be created. Stored here because they
  // are also useful to query for previous actions.
  var actionContents = {
    source_uid: source_uid,
    sink_uid: sink_uid,
    type: type,
    // Ignore previous externally-caused actions, because the user may have
    // blocked, unblocked, and reblocked an account.
    cause: {
      not: Action.EXTERNAL
    },
    'status': Action.DONE
  }

  Action.find({
    where: _.extend(actionContents, {
      updatedAt: {
        // Look only at actions updated within the last day.
        // Note: For this to be correct, we need to ensure that updateBlocks is
        // always called within a day of performing a block or unblock
        // action, which is true because of the regular update process.
        gt: new Date(new Date() - ONE_DAY_IN_MILLIS)
      }
    })
  }).then(function(prevAction) {
    // No previous action found, so create one. Add the cause and cause_uid
    // fields, which we didn't use for the query.
    if (!prevAction) {
      return Action.create(_.extend(actionContents, {
        cause: Action.EXTERNAL,
        cause_uid: null
      }));
    } else {
      return null;
    }
  }).catch(function(err) {
    logger.error(err)
  })
}

/**
 * Set up a dnode RPC server (using the upnode library, which can handle TLS
 * transport) so other daemons can send requests to update blocks.
 * TODO: Require client authentication with a cert.
 */
function setupServer() {
  var opts = {
    key: fs.readFileSync(configDir + 'rpc.key'),
    cert: fs.readFileSync(configDir + 'rpc.crt'),
    ca: fs.readFileSync(configDir + 'rpc.crt'),
    requestCert: true,
    rejectUnauthorized: true
  };
  var server = tls.createServer(opts, function (stream) {
    var up = upnode(function(client, conn) {
      this.updateBlocksForUid = function(uid, cb) {
        updateBlocksForUid(uid).then(function() {
          cb();
        });
      };
    });
    up.pipe(stream).pipe(up);
  });
  server.listen(8100);
}

module.exports = {
  updateBlocks: updateBlocks
};

if (require.main === module) {
  setInterval(findAndUpdateBlocks, 60 * 1000);
  setupServer();
}
})();<|MERGE_RESOLUTION|>--- conflicted
+++ resolved
@@ -282,8 +282,7 @@
         logger.debug('Block diff for', source_uid,
           'added:', addedBlockIds, 'removed:', removedBlockIds,
           'current size:', currentBlockIds.length,
-<<<<<<< HEAD
-          'time:', elapsed);
+          'msecs:', Math.round(elapsedMs));
         var actionPromises = addedBlockIds.map(function(sink_uid) {
           return recordAction(source_uid, sink_uid, Action.BLOCK);
         });
@@ -296,11 +295,6 @@
           if (recordedActions.length > 0) {
             return subscriptions.fanoutActions(recordedActions);
           }
-=======
-          'msecs:', Math.round(elapsedMs));
-        addedBlockIds.forEach(function(sink_uid) {
-          recordAction(source_uid, sink_uid, Action.BLOCK);
->>>>>>> 6e03f0e5
         });
         // Make sure any new ids are in the TwitterUsers table.
         addIdsToTwitterUsers(addedBlockIds);
