--- conflicted
+++ resolved
@@ -432,11 +432,7 @@
 };
 
 if (require.main === module) {
-<<<<<<< HEAD
-  setInterval(findAndUpdateBlocks, 5000);
+  setInterval(findAndUpdateBlocks, 60 * 1000);
   setupServer();
-=======
-  setInterval(findAndUpdateBlocks, 60 * 1000);
->>>>>>> c213a3a5
 }
 })();