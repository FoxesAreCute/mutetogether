#!/bin/bash -e
#
# Set up a production instance of Block Together. Assumes no existing root MySQL
# password (as is true of a freshly installed mysql-server).
# Safe to run multiple times.
#
DB_ROOT_PASS=${DB_ROOT_PASS:-$(openssl rand -hex 20)}
if [ ! -f /usr/sbin/mysqld ] ; then
  echo "*********************** IMPORTANT ***********************"
  echo "*********************** IMPORTANT ***********************"
  echo "This will be your MySQL server root password, write it down:"
  echo
  echo $DB_ROOT_PASS
  echo
  echo "*********************** IMPORTANT ***********************"
  echo "*********************** IMPORTANT ***********************"
  sudo debconf-set-selections <<<"mysql-server mysql-server/root_password password $DB_ROOT_PASS"
  sudo debconf-set-selections <<<"mysql-server mysql-server/root_password_again password $DB_ROOT_PASS"
fi

CONF=/etc/blocktogether
DB_PASS=$(openssl rand -hex 20)
sudo apt-get update
sudo apt-get install -y mysql-client mysql-server nodejs npm git nginx gnupg capistrano
SEQUELIZE_CONFIG=${CONF}/sequelize.json
if grep -q __PASSWORD__ $SEQUELIZE_CONFIG ; then
  sed -i s/__PASSWORD__/$DB_PASS/g $SEQUELIZE_CONFIG
  mysql -u root --password="$DB_ROOT_PASS" <<EOSQL
    CREATE DATABASE IF NOT EXISTS blocktogether;
    GRANT ALL ON blocktogether.* to 'blocktogether'@'localhost' IDENTIFIED BY "${DB_PASS}";
EOSQL
fi

COOKIE_SECRET=$(openssl rand -hex 20)
sed -i s/__COOKIE_SECRET__/$COOKIE_SECRET/g /etc/blocktogether/config.json

<<<<<<< HEAD
# Create TLS keys. First, for MySQL
if [ ! -f ${CONF}/mysql.key ] ; then
  openssl req -new -newkey rsa:2048 -nodes -days 10000 -x509 \
    -keyout ${CONF}/mysql.key -out ${CONF}/mysql.pem \
    -subj /CN=blocktogether.org
  sudo chown mysql.mysql ${CONF}/mysql.{key,pem}
fi

# Second, for Node-to-Node RPCs.
if [ ! -f ${CONF}/rpc.key ] ; then
  openssl req -new -newkey rsa:2048 -nodes -days 10000 -x509 \
    -keyout ${CONF}/rpc.key -out ${CONF}/rpc.pem \
    -subj /CN=blocktogether-rpc
=======
if [ ! -f ${CONF}/rpc.key ] ; then
  openssl req -new -newkey rsa:2048 -nodes -days 10000 -x509 \
    -keyout ${CONF}/rpc.key -out ${CONF}/rpc.crt \
    -subj /CN=blocktogether-rpc
  chmod 0600 ${CONF}/rpc.key
>>>>>>> 68dd6eeb
fi

if ! crontab -l >/dev/null; then
  crontab - <<EOCRON
    PATH=/usr/local/sbin:/usr/local/bin:/usr/sbin:/usr/bin:/sbin:/bin:/usr/games:/usr/local/games
    MAILTO=ubuntu
    23 10 * * * bash /usr/local/blocktogether/current/util/cron.sh
EOCRON
fi

sudo cp config/mysql/blocktogether.cnf /etc/mysql/conf.d/
sudo chown mysql.mysql /etc/mysql/conf.d/blocktogether.conf<|MERGE_RESOLUTION|>--- conflicted
+++ resolved
@@ -34,27 +34,21 @@
 COOKIE_SECRET=$(openssl rand -hex 20)
 sed -i s/__COOKIE_SECRET__/$COOKIE_SECRET/g /etc/blocktogether/config.json
 
-<<<<<<< HEAD
 # Create TLS keys. First, for MySQL
 if [ ! -f ${CONF}/mysql.key ] ; then
   openssl req -new -newkey rsa:2048 -nodes -days 10000 -x509 \
     -keyout ${CONF}/mysql.key -out ${CONF}/mysql.pem \
     -subj /CN=blocktogether.org
   sudo chown mysql.mysql ${CONF}/mysql.{key,pem}
+  sudo chmod 0600 ${CONF}/mysql.key
 fi
 
 # Second, for Node-to-Node RPCs.
 if [ ! -f ${CONF}/rpc.key ] ; then
   openssl req -new -newkey rsa:2048 -nodes -days 10000 -x509 \
-    -keyout ${CONF}/rpc.key -out ${CONF}/rpc.pem \
-    -subj /CN=blocktogether-rpc
-=======
-if [ ! -f ${CONF}/rpc.key ] ; then
-  openssl req -new -newkey rsa:2048 -nodes -days 10000 -x509 \
     -keyout ${CONF}/rpc.key -out ${CONF}/rpc.crt \
     -subj /CN=blocktogether-rpc
   chmod 0600 ${CONF}/rpc.key
->>>>>>> 68dd6eeb
 fi
 
 if ! crontab -l >/dev/null; then
