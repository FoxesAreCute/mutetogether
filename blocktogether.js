'use strict';
(function() {
// TODO: Add CSRF protection on POSTs
// TODO: Log off using GET allows drive-by logoff, fix that.
var cluster = require('cluster'),
    express = require('express'), // Web framework
    url = require('url'),
    bodyParser = require('body-parser'),
    cookieSession = require('cookie-session'),
    crypto = require('crypto'),
    mu = require('mu2'),          // Mustache.js templating
    passport = require('passport'),
    TwitterStrategy = require('passport-twitter').Strategy,
    Promise = require('q'),
    timeago = require('timeago'),
    constantTimeEquals = require('scmp'),
    setup = require('./setup'),
    actions = require('./actions'),
    updateBlocks = require('./update-blocks'),
    updateUsers = require('./update-users'),
    _ = require('sequelize').Utils._;

var config = setup.config,
    twitter = setup.twitter,
    logger = setup.logger,
    userToFollow = setup.userToFollow,
    BtUser = setup.BtUser,
    Action = setup.Action,
    BlockBatch = setup.BlockBatch,
    Block = setup.Block,
    TwitterUser = setup.TwitterUser,
    Subscription = setup.Subscription;

// Look for templates here
mu.root = __dirname + '/templates';

function makeApp() {
  // Create the server
  var app = express();
  app.use(bodyParser.json());
  app.use(bodyParser.urlencoded({ extended: false }));
  app.use(cookieSession({
    keys: [config.cookieSecret],
    secureProxy: config.secureProxy
  }));
  app.use(passport.initialize());
  app.use(passport.session());
  app.use('/static', express["static"](__dirname + '/static'));
  app.use('/', express["static"](__dirname + '/static'));

  // Error handler.
  app.use(function(err, req, res, next){
    logger.error(err.stack);
    res.status(500).send('Something broke!');
  });

  passport.use(new TwitterStrategy({
    consumerKey: config.consumerKey,
    consumerSecret: config.consumerSecret,
    callbackURL: config.callbackUrl
  }, passportSuccessCallback));

  // Serialize the uid and credentials into session. TODO: use a unique session
  // id instead of the Twitter credentials to save cookie space and reduce risk
  // of Twitter credential exposure.
  passport.serializeUser(function(user, done) {
    done(null, JSON.stringify({
      uid: user.uid,
      accessToken: user.access_token,
      accessTokenSecret: user.access_token_secret
    }));
  });

  // Given the serialized uid and credentials, try to find the corresponding
  // user in the BtUsers table. If not found, that's fine - it might be a
  // logged-out path. Logged-out users are handed in requireAuthentication
  // below.
  passport.deserializeUser(function(serialized, done) {
    var sessionUser = JSON.parse(serialized);
    BtUser.find({
      where: {
        uid: sessionUser.uid,
        deactivatedAt: null
      }
    }).error(function(err) {
      logger.error(err);
      // User not found in DB. Leave the user object undefined.
      done(null, undefined);
    }).success(function(user) {
      // It's probably unnecessary to do constant time compare on these, since
      // the HMAC on the session cookie should prevent an attacker from
      // submitting arbitrary valid sessions, but this is nice defence in depth
      // against timing attacks in case the cookie secret gets out.
      if (user &&
          constantTimeEquals(user.access_token, sessionUser.accessToken) &&
          constantTimeEquals(user.access_token_secret, sessionUser.accessTokenSecret)) {
        done(null, user);
      } else {
        logger.error('Incorrect access token in session for', user);
        done(null, undefined);
      }
    });
  });
  return app;
}


/**
 * Callback for Passport to call once a user has authorized with Twitter.
 * @param {String} accessToken Access Token
 * @param {String} accessTokenSecret Access Token Secret
 * @param {Object} profile Passport's profile object, which contains the Twitter
 *                          user object.
 * @param {Function} done Function to call with the BtUSer object once it is
 *                        created.
 */
function passportSuccessCallback(accessToken, accessTokenSecret, profile, done) {
  var uid = profile._json.id_str;
  var screen_name = profile._json.screen_name;
  updateUsers.storeUser(profile._json);

  BtUser
    .findOrCreate({ uid: uid })
    .then(function(btUser) {
      // The user's access token may have changed since last login, or they may
      // have been previously deactivated. Overwrite appropriate values with
      // their latest version.
      _.assign(btUser, {
        screen_name: screen_name,
        access_token: accessToken,
        access_token_secret: accessTokenSecret,
        deactivatedAt: null
      });
      return btUser.save();
    }).then(function(btUser) {
      updateBlocks.updateBlocks(btUser);
      done(null, btUser);
    }).catch(function(err) {
      logger.error(err);
      done(null, undefined);
    });
}

var app = makeApp();

// Redirect the user to Twitter for authentication.  When complete, Twitter
// will redirect the user back to the application at
//   /auth/twitter/callback
var passportAuthenticate = passport.authenticate('twitter');
app.post('/auth/twitter', function(req, res, next) {
  // If this was a Sign Up (vs a Log On), store any settings in the session, to
  // be applied to the BtUser after successful Twitter authentication.
  if (req.body.signup) {
    req.session.signUpSettings = {
      block_new_accounts: req.body.block_new_accounts,
      block_low_followers: req.body.block_low_followers,
      share_blocks: req.body.share_blocks,
      follow_blocktogether: req.body.follow_blocktogether
    };
  }
  passportAuthenticate(req, res, next);
});

function logInAndRedirect(req, res, next, user) {
  req.logIn(user, function(err) {
    if (err) {
      return next(err);
    } else {
      return res.redirect('/settings');
    }
  });
}

// Twitter will redirect the user to this URL after approval.  Finish the
// authentication process by attempting to obtain an access token.  If
// access was granted, the user will be logged in.  Otherwise,
// authentication has failed.
// If this was a Sign Up (vs a Log On), there will be a signUpSettings in the
// session field, so apply those settings and then remove them from the session.
app.get('/auth/twitter/callback', function(req, res, next) {
  var passportCallbackAuthenticate =
    passport.authenticate('twitter', function(err, user, info) {
      if (err) {
        return next(err);
      } else if (!user) {
        return next(new Error('Declined app authorization.'));
      } else {
        // If this was a signup (vs a log on), set settings based on what the user
        // selected on the main page.
        if (req.session.signUpSettings) {
          updateSettings(user, req.session.signUpSettings, function(user) {
            delete req.session.signUpSettings;
            logInAndRedirect(req, res, next, user);
          });
        } else {
          // If this was a log on, don't set signUpSettings.
          logInAndRedirect(req, res, next, user);
        }
      }
    });
  passportCallbackAuthenticate(req, res, next);
});

function requireAuthentication(req, res, next) {
  if (req.url == '/' ||
      req.url == '/logged-out' ||
      req.url == '/favicon.ico' ||
      req.url == '/robots.txt' ||
      req.url.match('/show-blocks/.*') ||
      req.url.match('/static/.*')) {
    next();
  } else if (req.user) {
    next();
  } else {
    // Not authenticated, but should be.
    res.format({
      html: function() {
        res.redirect('/');
      },
      json: function() {
        res.status(403);
        res.end(JSON.stringify({
          error: 'Must be logged in.'
        }));
      }
    });
  }
}

// Set some default security headers for every request.
app.get('/*', function(req, res, next) {
  res.header('X-Frame-Options', 'SAMEORIGIN');
  res.header('Content-Security-Policy', "default-src 'self';");
  next();
});
// All requests get passed to the requireAuthentication function; Some are
// exempted from authentication checks there.
app.all('/*', requireAuthentication);
// Check that POSTs were made via XMLHttpRequest, as a simple form of CSRF
// protection. This form of CSRF protection is somewhat more fragile than
// token-based CSRF protection, but has the advantage of simplicity.
// The X-Requested-With: XMLHttpRequest is automatically set by jQuery's
// $.ajax() method.
app.post('/*', function(req, res, next) {
  if (req.header('X-Requested-With') !== 'XMLHttpRequest') {
    res.status(400);
    res.end(JSON.stringify({
      error: 'Must provide X-Requested-With: XMLHttpRequest.'
    }));
  } else {
    next();
  }
});

app.get('/',
  function(req, res) {
    var stream = mu.compileAndRender('index.mustache', {
      // Show the navbar only when logged in, since logged-out users can't
      // access the other pages (with the expection of shared block pages).
      logged_in_screen_name: req.user ? req.user.screen_name : null,
      hide_navbar: !req.user,
      follow_blocktogether: true
    });
    res.header('Content-Type', 'text/html');
    stream.pipe(res);
  });

app.get('/logout',
  function(req, res) {
    req.session = null;
    res.redirect('/logged-out');
  });

app.get('/logged-out',
  function(req, res) {
    var stream = mu.compileAndRender('logged-out.mustache', {
    });
    res.header('Content-Type', 'text/html');
    stream.pipe(res);
  });

app.get('/settings',
  function(req, res) {
    var stream = mu.compileAndRender('settings.mustache', {
      logged_in_screen_name: req.user.screen_name,
      block_new_accounts: req.user.block_new_accounts,
      block_low_followers: req.user.block_low_followers,
      shared_blocks_key: req.user.shared_blocks_key,
      follow_blocktogether: req.user.follow_blocktogether
    });
    res.header('Content-Type', 'text/html');
    stream.pipe(res);
  });

app.post('/settings.json',
  function(req, res) {
    var user = req.user;
    updateSettings(user, req.body, function(user) {
      res.header('Content-Type', 'application/json');
      res.end(JSON.stringify({
        share_blocks: !!user.shared_blocks_key,
        shared_blocks_key: user.shared_blocks_key,
        block_new_accounts: user.block_new_accounts,
        block_low_followers: user.block_low_followers,
        follow_blocktogether: user.follow_blocktogether
      }));
    });
  });

/**
 * Store the given settings on a BtUser, triggering any necessary side effects
 * (like generating a shared_blocks_key).
 * @param {BtUser} user User to modify.
 * @param {Object} settings JSON object with fields block_new_accounts,
 *   share_blocks, block_low_followers and follow_blocktogether.
 *   Absent fields will be treated as false.
 * @param {Function} callback
 */
function updateSettings(user, settings, callback) {
  // Setting: Block new accounts
  user.block_new_accounts = !!settings.block_new_accounts;
  // Setting: Block low followers
  user.block_low_followers = !!settings.block_low_followers;

  // Setting: Share blocks
  var new_share_blocks = settings.share_blocks;
  var old_share_blocks = user.shared_blocks_key != null;
  // Disable sharing blocks
  if (old_share_blocks && !new_share_blocks) {
    user.shared_blocks_key = null;
  }
  // Enable sharing blocks
  if (!old_share_blocks && new_share_blocks) {
    user.shared_blocks_key = crypto.randomBytes(48).toString('hex');
  }

  // Setting: Follow @blocktogether
  var new_follow = settings.follow_blocktogether;
  var old_follow = user.follow_blocktogether;
  user.follow_blocktogether = !!new_follow;
  var friendship = function(action, source, sink) {
    logger.debug('/friendships/' + action, source, '-->', sink);
    twitter.friendships(action, { user_id: sink.uid },
      source.access_token, source.access_token_secret,
      function (err, results) {
        if (err) {
          logger.error(err);
        }
      });
  }
  // Box unchecked: Unfollow @blocktogether.
  if (old_follow && !new_follow) {
    // UserToFollow is a BtUser object representing @blocktogether, except
    // in test environment where it is a different user.
    friendship('destroy', user, userToFollow);
    // Unfollow back with the @blocktogether user.
    friendship('destroy', userToFollow, user);
  } else if (!old_follow && new_follow) {
    // Box checked: Follow @blocktogether.
    friendship('create', user, userToFollow);
    // Follow back with the @blocktogether user.
    friendship('create', userToFollow, user);
  }

  user
    .save()
    .error(function(err) {
      logger.error(err);
    }).success(callback);
}

app.get('/actions',
  function(req, res, next) {
    showActions(req, res, next);
  });

app.get('/my-blocks',
  function(req, res, next) {
<<<<<<< HEAD
    var show = showBlocks.bind(undefined, req, res, next,
      req.user, true /* ownBlocks */);
    // Each time a user reloads their own blocks page, fetch an updated copy. If
    // it takes too long, render anyhow. Only do this for first page or
    // non-paginated blocks, otherwise you increase chance of making the
    // pagination change with block update.
    if (!req.query.page) {
      updateBlocks.updateBlocks(req.user)
        .timeout(300 /* ms */)
        .then(show)
        .catch(show);
    } else {
      show();
    }
=======
    // HACK: Each time a user reloads their own blocks page, fetch an updated
    // copy of their blocks. This won't show up on the first render, since we
    // don't want to wait for results if it's a multi-page response, but it
    // means subsequent reloads will get the correct results.
    // Only trigger this for the first page worth of blocks.
    // Temporarily disabled; In the presence of rate limiting this can cause
    // issues with empty block lists. Plan: Don't create a BlockBatch until
    // after the first response.
    if (!req.query.page) {
      updateBlocks.updateBlocks(req.user);
    }
    showBlocks(req, res, next, req.user, true /* ownBlocks */);
>>>>>>> 8ab86141
  });

/**
 * Show all the shared block lists a user subscribes to, and all the users that
 * subscribe to their shared block list, if applicable.
 */
app.get('/subscriptions',
  function(req, res, next) {
    var subscriptionsPromise = req.user.getSubscriptions({
      include: [{
        model: BtUser,
        as: 'Author'
      }]
    });
    var subscribersPromise = req.user.getSubscribers({
      include: [{
        model: BtUser,
        as: 'Subscriber'
      }]
    });
    Promise.spread([subscriptionsPromise, subscribersPromise],
      function(subscriptions, subscribers) {
        var templateData = {
          logged_in_screen_name: req.user.screen_name,
          subscriptions: subscriptions,
          subscribers: subscribers
        };
        res.header('Content-Type', 'text/html');
        mu.compileAndRender('subscriptions.mustache', templateData).pipe(res);
      }).catch(function(err) {
        logger.error(err);
        next(new Error('Failed to get subscription data.'));
      });
  });

function validSharedBlocksKey(key) {
  return key && key.match(/^[a-f0-9]{96}$/);
}

app.get('/show-blocks/:slug',
  function(req, res, next) {
    var slug = req.params.slug;
    if (!validSharedBlocksKey(slug)) {
      res.status(404).end('No such block list.');
    }
    BtUser
      .find({
        where: ['deactivatedAt IS NULL AND shared_blocks_key LIKE ?',
          slug.slice(0, 10) + '%']
      }).error(function(err) {
        logger.error(err);
      }).success(function(user) {
        // To avoid timing attacks that try and incrementally discover shared
        // block slugs, use only the first part of the slug for lookup, and
        // check the rest using constantTimeEquals. For details about timing
        // attacks see http://codahale.com/a-lesson-in-timing-attacks/
        if (user && constantTimeEquals(user.shared_blocks_key, slug)) {
          showBlocks(req, res, next, user, false /* ownBlocks */);
        } else {
          res.status(404).end('No such block list.');
        }
      });
  });

/**
 * Subscribe a user to the provided shared block list, and enqueue block actions
 * for all blocks currently on the list.
 * Expects two entries in JSON POST: author_uid and shared_blocks_key.
 */
app.post('/block-all.json',
  function(req, res, next) {
    res.header('Content-Type', 'application/json');
    var validTypes = {'block': 1, 'unblock': 1, 'mute': 1};
    var shared_blocks_key = req.body.shared_blocks_key;
    if (req.body.author_uid &&
        req.body.author_uid !== req.user.uid &&
        validSharedBlocksKey(shared_blocks_key)) {
      BtUser
        .find({
          where: {
            uid: req.body.author_uid,
            deactivatedAt: null
          }
        }).error(function(err) {
          logger.error(err);
        }).success(function(author) {
          logger.debug('Found author', author);
          // If the shared_blocks_key is valid, find the most recent BlockBatch
          // from that share block list author, and copy each uid onto the
          // blocking user's list.
          if (author &&
              constantTimeEquals(author.shared_blocks_key, shared_blocks_key)) {
            // Note: because of a uniqueness constraint on the [author,
            // subscriber] pair, this will fail if the subscription already
            // exists. But that's fine: It shouldn't be possible to create a
            // duplicate through the UI.
            Subscription.create({
              author_uid: author.uid,
              subscriber_uid: req.user.uid
            }).then(req.user.addSubscription.bind(req.user))
            .catch(function(err) {
              logger.error(err);
            });

            author.getBlockBatches({
              limit: 1,
              order: 'complete desc, currentCursor is null, updatedAt desc'
            }).error(function(err) {
              logger.error(err);
            }).success(function(blockBatches) {
              if (blockBatches && blockBatches.length > 0) {
                blockBatches[0].getBlocks()
                  .error(function(err) {
                    logger.error(err);
                  }).success(function(blocks) {
                    var sinkUids = _.pluck(blocks, 'sink_uid');
                    actions.queueActions(
                      req.user.uid, sinkUids, Action.BLOCK,
                      Action.BULK_MANUAL_BLOCK, author.uid);
                    res.end(JSON.stringify({
                      block_count: sinkUids.length
                    }));
                  });
              } else {
                next(new Error('Empty block list.'));
              }
            });
          } else {
            next(new Error('Invalid shared block list id.'));
          }
        });
    } else {
      res.status(400);
      res.end(JSON.stringify({
        error: 'Invalid parameters.'
      }));
    }
  });

/**
 * Unsubscribe the authenticated user from a given shared block list, or
 * force-unsubscribe a given user from the authenticated user's shared
 * block list.
 *
 * Expects input of exactly one of author_uid or subscriber_uid, and will
 * unsubscribe authenticated user or force-unsubscribe another user depending on
 * which is present.
 */
app.post('/unsubscribe.json',
  function(req, res, next) {
    res.header('Content-Type', 'application/json');
    var params = NaN;
    if (req.body.author_uid) {
      params = {
        author_uid: req.body.author_uid,
        subscriber_uid: req.user.uid
      };
    } else if (req.body.subscriber_uid) {
      params = {
        author_uid: req.user.uid,
        subscriber_uid: req.body.subscriber_uid
      };
    } else {
      return next(new Error('Invalid parameters.'));
    }
    Subscription.destroy(params).then(function() {
      res.end(JSON.stringify({}));
    }).catch(function(err) {
      next(new Error('Sequelize error.'));
    });
  });

/**
 * Given a JSON POST from a My Blocks page, enqueue the appropriate unblocks.
 */
app.post('/do-actions.json',
  function(req, res) {
    res.header('Content-Type', 'application/json');
    var validTypes = {'block': 1, 'unblock': 1, 'mute': 1};
    if (req.body.list &&
        req.body.list.length &&
        req.body.list.length <= 5000 &&
        validTypes[req.body.type]) {
      actions.queueActions(
        req.user.uid, req.body.list, req.body.type,
        Action.BULK_MANUAL_BLOCK, req.body.cause_uid);
      res.end('{}');
    } else {
      res.status(400);
      res.end(JSON.stringify({
        error: 'Invalid parameters.'
      }));
    }
  });

/**
 * Create pagination metadata object for items retrieved with findAndCountAll().
 * @param {Object} items Result of findAndCountAll() with count and rows fields.
 * @param {Number} perPage Number of items displayed per page.
 * @param {Number} currentPage Which page is currently being rendered, starts at 1.
 */
function getPaginationData(items, perPage, currentPage) {
  var pageCount = Math.ceil(items.count / perPage);
  // Pagination metadata to be returned:
  var paginationData = {
    item_count: items.count,
    item_rows: items.rows,
    // Are there enough items to paginate?
    paginate: pageCount > 1,
    // Array of objects (1-indexed) for use in pagination template.
    pages: _.range(1, pageCount + 1).map(function(pageNum) {
      return {
        page_num: pageNum,
        active: pageNum === currentPage
      };
    }),
    // Previous/next page indices for use in pagination template.
    previous_page: currentPage - 1 || false,
    next_page: currentPage === pageCount ? false : currentPage + 1,
    per_page: perPage
  }
  return paginationData;
}

/**
 * Render the block list for a given BtUser as HTML.
 */
function showBlocks(req, res, next, btUser, ownBlocks) {
  // The user viewing this page may not be logged in.
  var logged_in_screen_name = undefined;
  var user_uid = undefined;
  var user = req.user;
  if (user) {
    logged_in_screen_name = user.screen_name;
    user_uid = user.uid;
  }

  // For pagination:
  var currentPage = parseInt(req.query.page, 10) || 1,
      perPage = 500;
  if (currentPage < 1) {
    currentPage = 1;
  }

  BlockBatch.find({
    where: { source_uid: btUser.uid },
    // We prefer a the most recent complete BlockBatch, but if none is
    // available we will choose the most recent non-complete BlockBatch.
    // Additionally, for users with more than 75k blocks, updateBlocks will run
    // into the rate limit before finishing updating the blocks. The updating
    // will finish after waiting for the rate limit to lift, but in the meantime
    // it's possible to have multiple non-complete BlockBatches. In that case,
    // prefer ones with non-null currentCursors, i.e. those that have stored at
    // least some blocks.
    order: 'complete desc, currentCursor is null, updatedAt desc'
  }).then(function(blockBatch) {
    if (!blockBatch) {
      next(new Error('No blocks fetched yet. Please try again soon.'));
    } else {
      // Check whether the authenticated user is subscribed to this block list.
      var subscriptionPromise =
        req.user ? Subscription.find({
          where: {
            author_uid: btUser.uid,
            subscriber_uid: req.user.uid
          }
        }) : null;

      var blocksPromise = Block.findAll({
        where: {
          blockBatchId: blockBatch.id
        },
        limit: perPage,
        offset: perPage * (currentPage - 1),
        include: [{
          model: TwitterUser,
          required: false
        }]
      });

      // Find, count, and prepare block data for display:
      return [subscriptionPromise, blockBatch, blocksPromise];
    }
  }).spread(function(subscription, blockBatch, blocks) {
    var paginationData = getPaginationData({
      count: blockBatch.size || 0,
      rows: blocks
    }, perPage, currentPage);
    // Create a list of users that has at least a uid entry even if the
    // TwitterUser doesn't yet exist in our DB.
    paginationData.item_rows = paginationData.item_rows.map(function(block) {
      if (block.twitterUser) {
        var user = block.twitterUser;
        return _.extend(user, {
          account_age: timeago(user.account_created_at)
        });
      } else {
        return {uid: block.sink_uid};
      }
    });
    var templateData = {
      updated: timeago(new Date(blockBatch.createdAt)),
      // The name of the logged-in user, for the nav bar.
      logged_in_screen_name: logged_in_screen_name,
      // The name of the user whose blocks we are viewing.
      author_screen_name: btUser.screen_name,
      // The uid of the user whose blocks we are viewing.
      author_uid: btUser.uid,
      // Base URL for appending pagination querystring.
      path_name: url.parse(req.url).pathname,
      shared_blocks_key: req.params.slug,
      // Whether this is /my-blocks (rather than /show-blocks/foo)
      own_blocks: ownBlocks,
      subscribed: !!subscription,
      // uid of the authenticated user.
      user_uid: user_uid
    };
    // Merge pagination metadata with template-specific fields.
    _.extend(templateData, paginationData);
    res.header('Content-Type', 'text/html');
    mu.compileAndRender('show-blocks.mustache', templateData).pipe(res);
  }).catch(function(err) {
    logger.error(err);
  });
}

/**
 * Render the action list for a given BtUser as HTML.
 */
function showActions(req, res, next) {
  // For pagination:
  var currentPage = parseInt(req.query.page, 10) || 1,
      perPage = 500;
  if (currentPage < 1) {
    currentPage = 1;
  }
  // Find, count, and prepare action data for display:
  Action.findAndCountAll({
    where: {
      source_uid: req.user.uid
    },
    // We want to show pending actions before all other actions.
    // This FIELD statement will return 1 if status is 'pending',
    // otherwise 0.
    order: 'FIELD(status, "pending") DESC, updatedAt DESC',
    limit: perPage,
    offset: perPage * (currentPage - 1),
    // Get the associated TwitterUser so we can display screen names.
    include: [{
      model: TwitterUser,
      required: false
    }, {
      model: BtUser,
      as: 'CauseUser',
      required: false
    }]
  }).error(function(err) {
    logger.error(err);
  }).success(function(actions) {
    var paginationData = getPaginationData(actions, perPage, currentPage);
    // Decorate the actions with human-friendly times
    paginationData.item_rows = paginationData.item_rows.map(function(action) {
      return _.extend(action, {
        prettyCreated: timeago(new Date(action.createdAt)),
        prettyUpdated: timeago(new Date(action.updatedAt))
      });
    });
    var templateData = {
      logged_in_screen_name: req.user.screen_name,
      // Base URL for appending pagination querystring.
      path_name: url.parse(req.url).pathname
    };
    // Merge pagination metadata with template-specific fields.
    _.extend(templateData, paginationData);
    res.header('Content-Type', 'text/html');
    mu.compileAndRender('actions.mustache', templateData).pipe(res);
  });
}

if (cluster.isMaster) {
  logger.info('Starting workers.');
  for (var i = 0; i < 2; i++) {
    cluster.fork();
  }

  cluster.on('exit', function(worker, code, signal) {
    logger.error('worker', worker.process.pid, 'died, resurrecting.');
    cluster.fork();
  });
} else {
  app.listen(config.port);
  logger.info('Worker', cluster.worker.id, 'up.');
}


})();<|MERGE_RESOLUTION|>--- conflicted
+++ resolved
@@ -376,7 +376,6 @@
 
 app.get('/my-blocks',
   function(req, res, next) {
-<<<<<<< HEAD
     var show = showBlocks.bind(undefined, req, res, next,
       req.user, true /* ownBlocks */);
     // Each time a user reloads their own blocks page, fetch an updated copy. If
@@ -391,20 +390,6 @@
     } else {
       show();
     }
-=======
-    // HACK: Each time a user reloads their own blocks page, fetch an updated
-    // copy of their blocks. This won't show up on the first render, since we
-    // don't want to wait for results if it's a multi-page response, but it
-    // means subsequent reloads will get the correct results.
-    // Only trigger this for the first page worth of blocks.
-    // Temporarily disabled; In the presence of rate limiting this can cause
-    // issues with empty block lists. Plan: Don't create a BlockBatch until
-    // after the first response.
-    if (!req.query.page) {
-      updateBlocks.updateBlocks(req.user);
-    }
-    showBlocks(req, res, next, req.user, true /* ownBlocks */);
->>>>>>> 8ab86141
   });
 
 /**
