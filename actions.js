--- conflicted
+++ resolved
@@ -22,12 +22,8 @@
  * for the triggering user. Need to figure out how to do Promise joins.
  *
  * @param {string} source_uid The user who wants to perform these actions.
-<<<<<<< HEAD
- * @param {string[]} list A list of uids to target with the actions.
+ * @param {Array.<string>} list A list of uids to target with the actions.
  * @param {type} type The type of action, e.g block/unblock.
-=======
- * @param {Array.<string>} list A list of uids to target with the actions.
->>>>>>> cb2f90e0
  * @param {string} cause The cause to be recorded on the Actions.
  * @param {string} cause_uid Uid of the user who caused the actions, e.g.
  *    the author of a shared block list if cause is 'bulk-manual-block.'
@@ -381,13 +377,7 @@
   // redundant work as each instance tried to grab work from a previous
   // instance. Figure out a way to prevent this while being robust (i.e. not
   // having to make sure every possible code path calls a finishing callback).
-<<<<<<< HEAD
   processActions();
   setInterval(processActions, 60 * 1000);
 }
-=======
-  processBlocks();
-  setInterval(processBlocks, 70 * 1000);
-}
-})();
->>>>>>> cb2f90e0
+})();