/**
 * Handle events for /show-blocks/:slug and /my-blocks.
 */
$(function(){
<<<<<<< HEAD
  var author_uid = $('.all-blocks').data('author-uid').toString();
  var user_uid = $('body').data('user-uid').toString();
=======
  var author_uid = $('.all-blocks').data('author-uid');
  var user_uid = $('body').data('user-uid');
  var shared_blocks_key = $('.all-blocks').data('shared-blocks-key');
>>>>>>> 76148164

  // Prevent people from subscribing to their own block lists.
  if (author_uid === user_uid) {
    $('button.block-all').prop('disabled', true);
  }

  function errorHandler(jqXHR, textStatus, errorThrown) {
    alert('Error: ' + textStatus + " " + errorThrown);
  }
  function doAction(type) {
    var checkedUids = $('.checkbox:checked').map(function (el) {
      // jQuery's .data() will make every attempt to convert to a
      // JavaScript object (https://api.jquery.com/data/), which means turning
      // uids into Numbers. Since uids are 64 bits, they can't be representing
      // in JavaScript and must remain as strings.
      // https://dev.twitter.com/docs/twitter-ids-json-and-snowflake
      // We have a spot of luck in that 'a value is only converted to a
      // number if doing so doesn't change the value's representation.'
      // So if uid's are small enough we get a number; otherwise a string.
      // Neither loses bits. We call toString to ensure we always have the
      // right type.
      return $(this).data('uid').toString();
    });
    $.ajax({
      type: 'POST',
      url: '/do-actions.json',
      contentType: 'application/json',
      dataType: 'json',
      data: JSON.stringify({
        csrf_token: document.body.getAttribute('data-csrf-token'),
        type: type,
        list: $.makeArray(checkedUids)
      }),
      success: function(data, textStatus, jqXHR) {
        if (type === 'unblock' || type === 'unblock-mute') {
          $('.unblock-processing').show();
        }
      },
      error: errorHandler
    });
  }

  function blockAll() {
    $.ajax({
      type: 'POST',
      url: '/block-all.json',
      contentType: 'application/json',
      dataType: 'json',
      data: JSON.stringify({
        csrf_token: document.body.getAttribute('data-csrf-token'),
        author_uid: author_uid,
        shared_blocks_key: shared_blocks_key.toString()
      }),
      success: function(data, textStatus, jqXHR) {
        $('.block-all-processing').show();
        $('.block-all').hide();
        $('#blocked-users').text(data['block_count']);
      },
      error: errorHandler
    });
  }

  // Log on and save this block list in the session for subscribing up
  // successful sign on.
  function logOnAndSubscribe() {
    $('<input>').attr({
      type: 'hidden',
      name: 'subscribe_on_signup_key',
      value: shared_blocks_key,
    }).appendTo('#log-on-form');
    $('<input>').attr({
      type: 'hidden',
      name: 'subscribe_on_signup_author_uid',
      value: author_uid,
    }).appendTo('#log-on-form');
    $('#log-on-form').submit();
  }

  $('button').click(function(ev) {
    if ($('#log-on-form').length > 0) {
      logOnAndSubscribe();
    } else if ($(ev.target).hasClass('unblock')) {
      doAction('unblock');
    } else if ($(ev.target).hasClass('unblock-mute')) {
      doAction('unblock');
      doAction('mute');
    } else if ($(ev.target).hasClass('block-all')) {
      $(ev.target).prop('disabled', true);
      blockAll();
    } else {
      console.log(ev.target);
    }
  });
});<|MERGE_RESOLUTION|>--- conflicted
+++ resolved
@@ -2,14 +2,9 @@
  * Handle events for /show-blocks/:slug and /my-blocks.
  */
 $(function(){
-<<<<<<< HEAD
   var author_uid = $('.all-blocks').data('author-uid').toString();
   var user_uid = $('body').data('user-uid').toString();
-=======
-  var author_uid = $('.all-blocks').data('author-uid');
-  var user_uid = $('body').data('user-uid');
   var shared_blocks_key = $('.all-blocks').data('shared-blocks-key');
->>>>>>> 76148164
 
   // Prevent people from subscribing to their own block lists.
   if (author_uid === user_uid) {
