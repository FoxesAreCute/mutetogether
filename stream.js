--- conflicted
+++ resolved
@@ -41,8 +41,8 @@
  * and fetch at-replies many times for the same user, and get rate limited.
  */
 function startStreams() {
-<<<<<<< HEAD
-  logger.info('Active streams:', Object.keys(streams).length - 1);
+  var streamingIds = Object.keys(streams);
+  logger.info('Active streams:', streamingIds.length - 1);
   // Find all users who don't already have a running stream. We start streams
   // even for users that don't have one of the auto-block options
   // (block_new_accounts or block_low_followers) because it's useful to get
@@ -51,31 +51,9 @@
   BtUser
     .findAll({
       where: {
-        uid: { not: Object.keys(streams) },
+        uid: { not: streamingIds },
         deactivatedAt: null
       },
-=======
-  var streamingIds = Object.keys(streams);
-  logger.info('Active streams:', streamingIds.length - 1);
-  // Find all users who don't already have a running stream.
-  BtUser
-    .findAll({
-      where: sequelize.and(
-        {
-          uid: { not: streamingIds },
-          deactivatedAt: null
-        },
-        // Check for any option that monitors stream for autoblock criteria
-        sequelize.or(
-          {
-            block_new_accounts: true
-          },
-          {
-            block_low_followers: true
-          }
-        )
-      ),
->>>>>>> e2decc09
       limit: 10,
       // Note: This is inefficient for large tables but for the current ~4k
       // users it's fine.
