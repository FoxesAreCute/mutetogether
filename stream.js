--- conflicted
+++ resolved
@@ -48,15 +48,10 @@
     startStream(allUsers[uid]);
   }).then(function() {
     logger.info('Done with initial stream starts, moving to refresh mode.');
-<<<<<<< HEAD
-    setInterval(refreshUsers, 1000);
-    setInterval(refreshStreams, 5000);
-=======
     setInterval(refreshUsers, 20000);
     setInterval(refreshStreams, 10000);
   }).catch(function(err) {
     logger.error(err);
->>>>>>> a007fea3
   });
 }
 
