'use strict';
(function() {
var Q = require('q'),
    _ = require('sequelize').Utils._,
    setup = require('./setup');

var logger = setup.logger,
    Action = setup.Action,
    Block = setup.Block,
    Subscription = setup.Subscription;

/**
 * Given a set of actions that were observed by update-blocks and recorded as
 * external actions (i.e. the user blocked or unblocked some accounts using
 * Twitter for Web or some other client), fanout those actions to subscribers,
 * i.e. add entries in the Action table for each subscriber with source_uid =
 * that subscriber and cause = 'Subscription'.
 *
 * We look up the list of subscribers first so we can exit fast in the common
 * case that someone has no subscribers.
 *
 * @param {Array.<Action>} actions Block or unblock actions to fan out. May be
 *   null. All must have the same source_uid and cause == 'external'.
 * @return {Promise.<>} Promise that resolves once fanout is done. Type of
 *   promise is not defined (TODO: make it consistent).
 */
function fanoutActions(actions) {
  actions = _.filter(actions, null);
  if (actions.length === 0) {
    logger.debug('fanoutActions called with all null actions, skipping.');
    return Q.resolve([]);
  }
  var source_uids = Object.keys(_.indexBy(actions, 'source_uid'));
  if (source_uids.length > 1) {
    return Q.reject('Bad arg to fanoutActions: multiple sources:', actions);
  }
  if (!_.every(actions, { cause: Action.EXTERNAL })) {
    return Q.reject('Bad arg to fanoutActions: not external:', actions);
  }
  if (!_.every(actions, function(action) {
    return action.type == Action.BLOCK || action.type === Action.UNBLOCK;
  })) {
    return Q.reject('Bad arg to fanoutActions: not block/unblock:', actions);
  }

  // Look up the relevant subscriptions once, then use that list of subscriptions
  // when fanning out each individual action. We may want at some point to just
  // directly do the N * M expansion and do one big bulkCreate, but that
  // requires that we simplify how unblocks work. For now we just save the
  // duplicate lookups in the Subscriptions table (especially useful when there
  // are no subscriptions).
  return Subscription.findAll({
    where: {
      author_uid: source_uids[0]
    }
  }).then(function(subscriptions) {
    if (subscriptions && subscriptions.length > 0) {
      logger.info('Fanning out', actions.length, 'actions from',
        source_uids[0], 'to', subscriptions.length, 'subscribers.');
      return actions.map(function(action) {
        return fanoutWithSubscriptions(action, subscriptions);
      });
    } else {
      return Q.resolve([]);
    }
  }).catch(function(err) {
    logger.error(err);
  });
}

/**
 * Given a block or unblock action with cause = external, enqueue a
 * corresponding action for all subscribers, with cause = subscription.
 *
 * TODO: This is currently only called for external actions. Bulk manual
 * unblocks (from /my-blocks) should also trigger fanout.
 *
<<<<<<< HEAD
 * @param {Array.<Action>} inputActions Actions to fan out to subscribers.
 * @returns {Promise.<Action[]>}
 */
function fanout(inputActions) {
  var source_uids = _.uniq(_.pluck(inputActions, 'source_uid'));
  if (source_uids.length !== 1) {
    return Q.reject("Source uids on actions for fanout do not match.");
  }
  var source_uid = source_uids[0];
  return Subscription.findAll({
    where: {
      author_uid: source_uid
    }
  }).then(function(subscriptions) {
    if (subscriptions && subscriptions.length > 0) {
      // If there are N subscribers and we are called with M actions, we'll
      // write N*M actions to the DB. Iterate by actions, then by subscriptions
      // within fanoutAction.
      return inputActions.map(fanoutAction.bind(null, subscriptions));
    } else {
      return Q.resolve(null);
    }
  }).catch(function(err) {
    logger.error(err);
  });
}

function fanoutAction(subscriptions, inputAction) {
  if (inputAction.cause === Action.EXTERNAL &&
      (inputAction.type === Action.BLOCK ||
       inputAction.type === Action.UNBLOCK)) {
    var actions = subscriptions.map(function(subscription) {
      return {
        source_uid: subscription.subscriber_uid,
        sink_uid: inputAction.sink_uid,
        type: inputAction.type,
        cause: Action.SUBSCRIPTION,
        cause_uid: inputAction.source_uid,
        'status': Action.PENDING
      };
    });
    // For Block Actions, fanout is very simple: Just create all the
    // corresponding Block Actions. Users who have a previous manual unblock
    // of the sink_uid (and therefore shouldn't auto-block) will be handled
    // inside actions.js.
    if (inputAction.type === Action.BLOCK) {
      return Action.bulkCreate(actions);
    } else {
      // For Unblock Actions, we only want to fan out the unblock to users
      // who originally blocked the given user due to a subscription.
      // Pass each Action through unblockFromSubscription to check the cause
      // of the most recent corresponding block, if any.
      return Q.all(actions.map(unblockFromSubscription));
    }
  } else {
    return Q.reject('Bad argument to fanout:' + inputAction);
=======
 * @param {Action} An Action to fan out to subscribers.
 * @return {Promise.<Action[]>}
 */
function fanoutWithSubscriptions(inputAction, subscriptions) {
  var actions = subscriptions.map(function(subscription) {
    return {
      source_uid: subscription.subscriber_uid,
      sink_uid: inputAction.sink_uid,
      type: inputAction.type,
      cause: Action.SUBSCRIPTION,
      cause_uid: inputAction.source_uid,
      'status': Action.PENDING
    };
  });
  // For Block Actions, fanout is very simple: Just create all the
  // corresponding Block Actions. Users who have a previous manual unblock
  // of the sink_uid (and therefore shouldn't auto-block) will be handled
  // inside actions.js.
  if (inputAction.type === Action.BLOCK) {
    // TODO: This should probably use actions.queueActions to take advantage of
    // its instant kickoff of a processing run. But right now that run would
    // take place in-process, adding extra work for update-blocks.js, which is
    // already a CPU bottleneck.
    return Action.bulkCreate(actions);
  } else {
    // For Unblock Actions, we only want to fan out the unblock to users
    // who originally blocked the given user due to a subscription.
    // Pass each Action through unblockFromSubscription to check the cause
    // of the most recent corresponding block, if any.
    // TODO: Maybe the filtering logic to only do unblocks that were
    // originally due to a subscription should be handled in actions.js. That
    // would be nice because actions.js can deal with things asynchronously
    // and slow down gracefully under load, but subscription fanout has to
    // happen in the already-complicated updateBlocks call chain.
    return Q.all(actions.map(unblockFromSubscription));
>>>>>>> a007fea3
  }
}

/**
 * Given a subscription-based Unblock that we are about to enqueue, first check
 * that the most recent Block of that account had cause:
 * subscription | bulk-manual-block, and cause_uid = the cause_uid of the
 * unblock we are about to enqueue.
 *
 * TODO: Unblocks should also not fanout to users that are subscribed to other
 * block lists which still contain the account to be unblocked.
 *
 * @param {Object} JSON representing an Action to possibly enqueue.
 */
function unblockFromSubscription(proposedUnblock) {
  var validCauses = [Action.SUBSCRIPTION, Action.BULK_MANUAL_BLOCK];
  var logInfo = proposedUnblock.source_uid + ' --unblock--> ' +
    proposedUnblock.sink_uid;
  // The separation between which properties get put in the where clause, versus
  // which ones get checked in the `if' statement below, is a little subtle.
  // We want to make sure we look at the most recent block, even if it doesn't
  // match on cause_uid, because we specifically want to notice the case where
  // the most recent block was manual.
  return Action.find({
    where: {
      type: Action.BLOCK,
      source_uid: proposedUnblock.source_uid,
      sink_uid: proposedUnblock.sink_uid,
      // NOTE: Intuitively Action.PENDING should be included here: If an author
      // blocks an account, then unblocks it immediately while the fanned-out
      // actions are still pending, the unblocks should also fanout.
      // HOWEVER, that would mean that if subscriber S independently has account
      // T blocked, then an author they subscribe to could very quickly block
      // and unblock T, which would cause an unblock of T on the subscriber's
      // account. This is probably an argument of 'enqueue it all and sort it
      // out when executing actions.'
      status: Action.DONE
    },
    order: 'updatedAt DESC'
  }).then(function(prevAction) {
    // All three of these cases are normal and expected: the user never blocked
    // the target; the user did block the target due to a subscription, and the
    // author of the subscribed list unblocked; the user did block the target,
    // but not because of a subscription.
    if (!prevAction) {
      logger.debug('Subscription-unblock: no previous block found', logInfo);
<<<<<<< HEAD
      return Q.resolve(null);
    } else if (prevAction.cause_uid === proposedUnblock.cause_uid &&
               _.contains(validCauses, prevAction.cause)) {
=======
    } else if (prevAction.cause_uid === proposedUnblock.cause_uid &&
      _.contains(validCauses, prevAction.cause)) {
      // TODO: Use actions.queueActions here.
>>>>>>> a007fea3
      return Action.create(proposedUnblock);
    } else {
      logger.debug('Subscription-unblock: previous block not matched', logInfo);
      return Q.resolve(null);
    }
  }).catch(function(err) {
    logger.error(err);
    return Q.resolve(null);
  });
}

/**
 * Get a list of all the blocks for uid from their latest complete BlockBatch.
 * @return {Promise.<Array.<Block> >} a list of blocks.
 */
function getLatestBlocks(uid) {
  return BlockBatch.find({
    where: {
      source_uid: uid,
      complete: true
    },
    order: 'updatedAt desc'
  }).then(function(blockBatch) {
    if (blockBatch) {
      return Block.findAll({
        where: {
          blockBatchId: blockBatch.id
        }
      });
    } else {
      return Q.reject('No blockBatch available for', uid);
    }
  });
}

/**
 * For a given uid, return an Object whose keys are the uids of all accounts
 * that user has ever unblocked (auto-unblocks from subscriptions do not
 * count). The values of the object are single Actions demonstrating the
 * unblock. If the user unblocked an account multiple times, only one Action is
 * included, and it is not guaranteed to be the latest.
 * @param {string} uid User id whose Actions to look at.
 * @return {Promise.<Object>} Object mapping uid -> unblock Actions.
 */
function getManualUnblocks(uid) {
  return Action.find({
    where: {
      type: Action.UNBLOCK,
      source_uid: uid,
      cause: {
        not: [Action.SUBSCRIPTION]
      }
    }
  }).then(function(actions) {
    return _.indexBy(actions, 'sink_uid');
  });
}

/**
 * For a given user, find all their subscriptions, and all the accounts
 * included on those subscription block lists. Return an object mapping from
 * blocked account uid -> list of authors blocking that user.
 * @param {BtUser} user
 * @return {Object}
 */
function subscriptionBlocksAuthors(user) {
  var subscriptionsPromise = Subscription.findAll({
    where: {
      subscriber_uid: user.uid
    }
  }).then(function(subscriptions) {
    if (subscriptions && subscriptions.length > 0) {
      var authors = _.pluck(subscriptions, 'author_uid');
      return Q.all(authors.map(getLatestBlocks))
        .then(function(blocklists) {
        var authorsBlocklists = _.zip(authors, blocklists);
        // Create a mapping from a sink_uid (i.e. a blocked account) to a list
        // of subscribed author_uids who have that sink_uid blocked.
        var blocksAuthors = {};
        blocksAuthors.forEach(function(pair) {
          var author_uid = pair[0];
          var blocklist = pair[0];
          blocklist.forEach(function(block) {
            var sink_uid = block.sink_uid;
            if (!blocksAuthors[sink_uid]) {
              blocksAuthors[sink_uid] = [author_uid];
            } else {
              blocksAuthors[sink_uid].push(author_uid);
            }
          });
        });
        return blocksAuthors;
      });
    } else {
      logger.debug('No subscriptions for', user);
      return {};
    }
  });
}

/**
 * Given an object, delete all keys listed in array.
 * @param {Object} obj Object to be deleted from.
 * @param {Array} array Array whose entries should be used as keys to delete.
 */
function deleteFromObject(obj, array) {
  array.forEach(function(item) {
    delete obj[item];
  });
}

function fixUp(user) {
  var subscriptionBlocksAuthorsPromise = subscriptionBlocksAuthors(user);
  var blocksPromise = getLatestBlocks(user.uid);
  var unblocksPromise = getManualUnblocks(user.uid);

  Q.spread([subscriptionBlocksAuthorsPromise, blocksPromise, unblocksPromise],
    function(blocksAuthors, blocks, unblocks) {
      var toBeBlocked = _.clone(blocksAuthors);
      deleteFromObject(toBeBlocked, _.pluck(blocks, 'sink_uid'));
      deleteFromObject(toBeBlocked, Object.keys(unblocks));
      var toBeBlockedUids = Object.keys(toBeBlocked);
      // TODO: Actually enqueue blocks for these users.
      logger.info('User', user, 'should block', toBeBlockedUids.length,
        'accounts for subscriptions:', toBeBlockedUids);

      var toBeUnblocked = _.indexBy(blocks, 'sink_uid');
      deleteFromObject(toBeUnblocked, Object.keys(blocksAuthors));
      // TODO: From the remaining blocks, delete any that don't have cause =
      // Subscription and cause_uid = [one of currently subscribed authors].
      // This will be easiest to do with Annotated Blocks.
    }).catch(function(err) {
      logger.error(err);
    });
}

module.exports = {
  fanoutActions: fanoutActions,
}

})();<|MERGE_RESOLUTION|>--- conflicted
+++ resolved
@@ -75,7 +75,6 @@
  * TODO: This is currently only called for external actions. Bulk manual
  * unblocks (from /my-blocks) should also trigger fanout.
  *
-<<<<<<< HEAD
  * @param {Array.<Action>} inputActions Actions to fan out to subscribers.
  * @returns {Promise.<Action[]>}
  */
@@ -132,43 +131,6 @@
     }
   } else {
     return Q.reject('Bad argument to fanout:' + inputAction);
-=======
- * @param {Action} An Action to fan out to subscribers.
- * @return {Promise.<Action[]>}
- */
-function fanoutWithSubscriptions(inputAction, subscriptions) {
-  var actions = subscriptions.map(function(subscription) {
-    return {
-      source_uid: subscription.subscriber_uid,
-      sink_uid: inputAction.sink_uid,
-      type: inputAction.type,
-      cause: Action.SUBSCRIPTION,
-      cause_uid: inputAction.source_uid,
-      'status': Action.PENDING
-    };
-  });
-  // For Block Actions, fanout is very simple: Just create all the
-  // corresponding Block Actions. Users who have a previous manual unblock
-  // of the sink_uid (and therefore shouldn't auto-block) will be handled
-  // inside actions.js.
-  if (inputAction.type === Action.BLOCK) {
-    // TODO: This should probably use actions.queueActions to take advantage of
-    // its instant kickoff of a processing run. But right now that run would
-    // take place in-process, adding extra work for update-blocks.js, which is
-    // already a CPU bottleneck.
-    return Action.bulkCreate(actions);
-  } else {
-    // For Unblock Actions, we only want to fan out the unblock to users
-    // who originally blocked the given user due to a subscription.
-    // Pass each Action through unblockFromSubscription to check the cause
-    // of the most recent corresponding block, if any.
-    // TODO: Maybe the filtering logic to only do unblocks that were
-    // originally due to a subscription should be handled in actions.js. That
-    // would be nice because actions.js can deal with things asynchronously
-    // and slow down gracefully under load, but subscription fanout has to
-    // happen in the already-complicated updateBlocks call chain.
-    return Q.all(actions.map(unblockFromSubscription));
->>>>>>> a007fea3
   }
 }
 
@@ -215,15 +177,9 @@
     // but not because of a subscription.
     if (!prevAction) {
       logger.debug('Subscription-unblock: no previous block found', logInfo);
-<<<<<<< HEAD
-      return Q.resolve(null);
     } else if (prevAction.cause_uid === proposedUnblock.cause_uid &&
                _.contains(validCauses, prevAction.cause)) {
-=======
-    } else if (prevAction.cause_uid === proposedUnblock.cause_uid &&
-      _.contains(validCauses, prevAction.cause)) {
       // TODO: Use actions.queueActions here.
->>>>>>> a007fea3
       return Action.create(proposedUnblock);
     } else {
       logger.debug('Subscription-unblock: previous block not matched', logInfo);
