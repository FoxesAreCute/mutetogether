--- conflicted
+++ resolved
@@ -7,14 +7,10 @@
 var logger = setup.logger,
     Action = setup.Action,
     Block = setup.Block,
-<<<<<<< HEAD
-    Subscription = setup.Subscription;
-=======
     BlockBatch = setup.BlockBatch,
     BtUser = setup.BtUser,
     Subscription = setup.Subscription,
     remoteUpdateBlocks = setup.remoteUpdateBlocks;
->>>>>>> f487d044
 
 /**
  * Given a set of actions that were observed by update-blocks and recorded as
@@ -182,10 +178,7 @@
  * @return {Promise.<Array.<Block> >} a list of blocks.
  */
 function getLatestBlocks(uid) {
-<<<<<<< HEAD
-=======
   logger.debug('Getting latest blocks for', uid);
->>>>>>> f487d044
   return BlockBatch.find({
     where: {
       source_uid: uid,
@@ -232,47 +225,11 @@
  * For a given user, find all their subscriptions, and all the accounts
  * included on those subscription block lists. Return an object mapping from
  * blocked account uid -> list of authors blocking that user.
-<<<<<<< HEAD
-=======
  * User must have its subscriptions field populated.
->>>>>>> f487d044
  * @param {BtUser} user
  * @return {Object}
  */
 function subscriptionBlocksAuthors(user) {
-<<<<<<< HEAD
-  var subscriptionsPromise = Subscription.findAll({
-    where: {
-      subscriber_uid: user.uid
-    }
-  }).then(function(subscriptions) {
-    if (subscriptions && subscriptions.length > 0) {
-      var authors = _.pluck(subscriptions, 'author_uid');
-      return Q.all(authors.map(getLatestBlocks))
-        .then(function(blocklists) {
-        var authorsBlocklists = _.zip(authors, blocklists);
-        // Create a mapping from a sink_uid (i.e. a blocked account) to a list
-        // of subscribed author_uids who have that sink_uid blocked.
-        var blocksAuthors = {};
-        blocksAuthors.forEach(function(pair) {
-          var author_uid = pair[0];
-          var blocklist = pair[0];
-          blocklist.forEach(function(block) {
-            var sink_uid = block.sink_uid;
-            if (!blocksAuthors[sink_uid]) {
-              blocksAuthors[sink_uid] = [author_uid];
-            } else {
-              blocksAuthors[sink_uid].push(author_uid);
-            }
-          });
-        });
-        return blocksAuthors;
-      });
-    } else {
-      logger.debug('No subscriptions for', user);
-      return {};
-    }
-=======
   var subscriptions = user.subscriptions;
   if (!subscriptions && subscriptions.length === 0) {
     logger.error('No subscriptions for', user);
@@ -298,7 +255,6 @@
       });
     });
     return blocksAuthors;
->>>>>>> f487d044
   });
 }
 
@@ -313,9 +269,6 @@
   });
 }
 
-<<<<<<< HEAD
-function fixUp(user) {
-=======
 /**
  * Do a subscription fixup: Block any accounts that need blocking, unblock
  * any that need unblocking, etc. Check that user is ready (no pending actions),
@@ -371,28 +324,12 @@
  * @param {BtUser} user
  */
 function fixUpReadyUser(user) {
->>>>>>> f487d044
   var subscriptionBlocksAuthorsPromise = subscriptionBlocksAuthors(user);
   var blocksPromise = getLatestBlocks(user.uid);
   var unblocksPromise = getManualUnblocks(user.uid);
 
   Q.spread([subscriptionBlocksAuthorsPromise, blocksPromise, unblocksPromise],
     function(blocksAuthors, blocks, unblocks) {
-<<<<<<< HEAD
-      var toBeBlocked = _.clone(blocksAuthors);
-      deleteFromObject(toBeBlocked, _.pluck(blocks, 'sink_uid'));
-      deleteFromObject(toBeBlocked, Object.keys(unblocks));
-      var toBeBlockedUids = Object.keys(toBeBlocked);
-      // TODO: Actually enqueue blocks for these users.
-      logger.info('User', user, 'should block', toBeBlockedUids.length,
-        'accounts for subscriptions:', toBeBlockedUids);
-
-      var toBeUnblocked = _.indexBy(blocks, 'sink_uid');
-      deleteFromObject(toBeUnblocked, Object.keys(blocksAuthors));
-      // TODO: From the remaining blocks, delete any that don't have cause =
-      // Subscription and cause_uid = [one of currently subscribed authors].
-      // This will be easiest to do with Annotated Blocks.
-=======
       logger.info('User', user, 'currently blocks', blocks.length,
         'accounts, has', Object.keys(blocksAuthors).length,
         'accounts in all block lists.')
@@ -461,19 +398,15 @@
         logger.info('User', user, 'should unblock', toBeUnblockedUids.length,
           'accounts for subscriptions:\n', toBeUnblockedUids.join("\n"));
       });
->>>>>>> f487d044
     }).catch(function(err) {
       logger.error(err);
     });
 }
 
-<<<<<<< HEAD
-=======
 if (require.main === module) {
   fixUp(process.argv[2]);
 }
 
->>>>>>> f487d044
 module.exports = {
   fanoutActions: fanoutActions,
 }
